// file deepcode ignore NoRateLimitingForLogin: Rate limiting is handled by the `loginLimiter` middleware
const express = require('express');
const passport = require('passport');
const { loginLimiter, logHeaders, checkBan, checkDomainAllowed } = require('~/server/middleware');
const { setAuthTokens } = require('~/server/services/AuthService');
const { logger } = require('~/config');
const { chooseOpenIdStrategy } = require('~/server/utils/openidHelper');

const router = express.Router();

const domains = {
  client: process.env.DOMAIN_CLIENT,
  server: process.env.DOMAIN_SERVER,
};

router.use(logHeaders);
router.use(loginLimiter);

const oauthHandler = async (req, res) => {
  try {
    await checkDomainAllowed(req, res);
    await checkBan(req, res);
    if (req.banned) {
      return;
    }
    await setAuthTokens(req.user._id, res);
    res.redirect(domains.client);
  } catch (err) {
    logger.error('Error in setting authentication tokens:', err);
  }
};

router.get('/error', (req, res) => {
  // A single error message is pushed by passport when authentication fails.
<<<<<<< HEAD
  logger.error('Error in OAuth authentication:', { message: req.session?.messages?.pop() });
  res.redirect(`${domains.client}/login`);
=======
  logger.error('Error in OAuth authentication:', { message: req.session.messages.pop() });

  // Redirect to login page with auth_failed parameter to prevent infinite redirect loops
  res.redirect(`${domains.client}/login?redirect=false`);
>>>>>>> cbba9142
});

/**
 * Google Routes
 */
router.get(
  '/google',
  passport.authenticate('google', {
    scope: ['openid', 'profile', 'email'],
    session: false,
  }),
);

router.get(
  '/google/callback',
  passport.authenticate('google', {
    failureRedirect: `${domains.client}/oauth/error`,
    failureMessage: true,
    session: false,
    scope: ['openid', 'profile', 'email'],
  }),
  oauthHandler,
);

/**
 * Facebook Routes
 */
router.get(
  '/facebook',
  passport.authenticate('facebook', {
    scope: ['public_profile'],
    profileFields: ['id', 'email', 'name'],
    session: false,
  }),
);

router.get(
  '/facebook/callback',
  passport.authenticate('facebook', {
    failureRedirect: `${domains.client}/oauth/error`,
    failureMessage: true,
    session: false,
    scope: ['public_profile'],
    profileFields: ['id', 'email', 'name'],
  }),
  oauthHandler,
);

/**
 * OpenID Routes
 */
router.get('/openid', async (req, res, next) => {
  try {
    const strategy = await chooseOpenIdStrategy(req);
    console.log('OpenID login using strategy:', strategy);
    passport.authenticate(strategy, {
      session: false,
    })(req, res, next);
  } catch (err) {
    next(err);
  }
});

router.get(
  '/openid/callback',
  async (req, res, next) => {
    try {
      const strategy = await chooseOpenIdStrategy(req);
      passport.authenticate(strategy, {
        failureRedirect: `${domains.client}/oauth/error`,
        failureMessage: true,
        session: false,
      })(req, res, next);
    } catch (err) {
      next(err);
    }
  },
  oauthHandler,
);

/**
 * GitHub Routes
 */
router.get(
  '/github',
  passport.authenticate('github', {
    scope: ['user:email', 'read:user'],
    session: false,
  }),
);

router.get(
  '/github/callback',
  passport.authenticate('github', {
    failureRedirect: `${domains.client}/oauth/error`,
    failureMessage: true,
    session: false,
    scope: ['user:email', 'read:user'],
  }),
  oauthHandler,
);

/**
 * Discord Routes
 */
router.get(
  '/discord',
  passport.authenticate('discord', {
    scope: ['identify', 'email'],
    session: false,
  }),
);

router.get(
  '/discord/callback',
  passport.authenticate('discord', {
    failureRedirect: `${domains.client}/oauth/error`,
    failureMessage: true,
    session: false,
    scope: ['identify', 'email'],
  }),
  oauthHandler,
);

/**
 * Apple Routes
 */
router.get(
  '/apple',
  passport.authenticate('apple', {
    session: false,
  }),
);

router.post(
  '/apple/callback',
  passport.authenticate('apple', {
    failureRedirect: `${domains.client}/oauth/error`,
    failureMessage: true,
    session: false,
  }),
  oauthHandler,
);

module.exports = router;<|MERGE_RESOLUTION|>--- conflicted
+++ resolved
@@ -32,15 +32,10 @@
 
 router.get('/error', (req, res) => {
   // A single error message is pushed by passport when authentication fails.
-<<<<<<< HEAD
-  logger.error('Error in OAuth authentication:', { message: req.session?.messages?.pop() });
-  res.redirect(`${domains.client}/login`);
-=======
   logger.error('Error in OAuth authentication:', { message: req.session.messages.pop() });
 
   // Redirect to login page with auth_failed parameter to prevent infinite redirect loops
   res.redirect(`${domains.client}/login?redirect=false`);
->>>>>>> cbba9142
 });
 
 /**
