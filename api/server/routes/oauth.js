--- conflicted
+++ resolved
@@ -109,7 +109,6 @@
 
 router.get(
   '/openid/callback',
-<<<<<<< HEAD
   async (req, res, next) => {
     try {
       const strategy = await chooseOpenIdStrategy(req);
@@ -122,14 +121,7 @@
       next(err);
     }
   },
-=======
-  passport.authenticate('openid', {
-    failureRedirect: `${domains.client}/oauth/error`,
-    failureMessage: true,
-    session: false,
-  }),
   setBalanceConfig,
->>>>>>> 5b402a75
   oauthHandler,
 );
 
