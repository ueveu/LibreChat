--- conflicted
+++ resolved
@@ -105,12 +105,8 @@
               Switch to simple mode
             </Button>
           </div>
-          <div className="h-[200px]">content</div>
+          <div className="h-[375px] p-5"><Settings/></div>
         </div>
-<<<<<<< HEAD
-        <div className="h-[375px] p-5"><Settings/></div>
-=======
->>>>>>> 5cb59885
       </div>
     </>
   );
