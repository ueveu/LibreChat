import { useForm } from 'react-hook-form';
import React, { useContext, useState } from 'react';
import { Turnstile } from '@marsidev/react-turnstile';
import { useNavigate, useOutletContext, useLocation } from 'react-router-dom';
import { useRegisterUserMutation } from 'librechat-data-provider/react-query';
import type { TRegisterUser, TError } from 'librechat-data-provider';
import type { TLoginLayoutContext } from '~/common';
import { ErrorMessage } from './ErrorMessage';
import { Spinner } from '~/components/svg';
import { useLocalize, TranslationKeys, ThemeContext } from '~/hooks';

const Registration: React.FC = () => {
  const navigate = useNavigate();
  const localize = useLocalize();
  const { theme } = useContext(ThemeContext);
  const { startupConfig, startupConfigError, isFetching } = useOutletContext<TLoginLayoutContext>();

  const {
    watch,
    register,
    handleSubmit,
    formState: { errors },
  } = useForm<TRegisterUser>({ mode: 'onChange' });
  const password = watch('password');

  const [errorMessage, setErrorMessage] = useState<string>('');
  const [isSubmitting, setIsSubmitting] = useState(false);
  const [countdown, setCountdown] = useState<number>(3);
  const [turnstileToken, setTurnstileToken] = useState<string | null>(null);

  const location = useLocation();
  const queryParams = new URLSearchParams(location.search);
  const token = queryParams.get('token');
  const validTheme = theme === 'dark' ? 'dark' : 'light';
<<<<<<< HEAD
=======

  // only require captcha if we have a siteKey
  const requireCaptcha = Boolean(startupConfig?.turnstile?.siteKey);
>>>>>>> b64265e5

  const registerUser = useRegisterUserMutation({
    onMutate: () => {
      setIsSubmitting(true);
    },
    onSuccess: () => {
      setIsSubmitting(false);
      setCountdown(3);
      const timer = setInterval(() => {
        setCountdown((prevCountdown) => {
          if (prevCountdown <= 1) {
            clearInterval(timer);
            navigate('/c/new', { replace: true });
            return 0;
          } else {
            return prevCountdown - 1;
          }
        });
      }, 1000);
    },
    onError: (error: unknown) => {
      setIsSubmitting(false);
      if ((error as TError).response?.data?.message) {
        setErrorMessage((error as TError).response?.data?.message ?? '');
      }
    },
  });

  const renderInput = (id: string, label: TranslationKeys, type: string, validation: object) => (
    <div className="mb-4">
      <div className="relative">
        <input
          id={id}
          type={type}
          autoComplete={id}
          aria-label={localize(label)}
          {...register(
            id as 'name' | 'email' | 'username' | 'password' | 'confirm_password',
            validation,
          )}
          aria-invalid={!!errors[id]}
          className="webkit-dark-styles transition-color peer w-full rounded-2xl border border-border-light bg-surface-primary px-3.5 pb-2.5 pt-3 text-text-primary duration-200 focus:border-green-500 focus:outline-none"
          placeholder=" "
          data-testid={id}
        />
        <label
          htmlFor={id}
          className="absolute start-3 top-1.5 z-10 origin-[0] -translate-y-4 scale-75 transform bg-surface-primary px-2 text-sm text-text-secondary-alt duration-200 peer-placeholder-shown:top-1/2 peer-placeholder-shown:-translate-y-1/2 peer-placeholder-shown:scale-100 peer-focus:top-1.5 peer-focus:-translate-y-4 peer-focus:scale-75 peer-focus:px-2 peer-focus:text-green-500 rtl:peer-focus:left-auto rtl:peer-focus:translate-x-1/4"
        >
          {localize(label)}
        </label>
      </div>
      {errors[id] && (
        <span role="alert" className="mt-1 text-sm text-red-500">
          {String(errors[id]?.message) ?? ''}
        </span>
      )}
    </div>
  );

  return (
    <>
      {errorMessage && (
        <ErrorMessage>
          {localize('com_auth_error_create')} {errorMessage}
        </ErrorMessage>
      )}
      {registerUser.isSuccess && countdown > 0 && (
        <div
          className="rounded-md border border-green-500 bg-green-500/10 px-3 py-2 text-sm text-gray-600 dark:text-gray-200"
          role="alert"
        >
          {localize(
            startupConfig?.emailEnabled
              ? 'com_auth_registration_success_generic'
              : 'com_auth_registration_success_insecure',
          ) +
            ' ' +
            localize('com_auth_email_verification_redirecting', { 0: countdown.toString() })}
        </div>
      )}
      {!startupConfigError && !isFetching && (
        <>
          <form
            className="mt-6"
            aria-label="Registration form"
            method="POST"
            onSubmit={handleSubmit((data: TRegisterUser) =>
              registerUser.mutate({ ...data, token: token ?? undefined }),
            )}
          >
            {renderInput('name', 'com_auth_full_name', 'text', {
              required: localize('com_auth_name_required'),
              minLength: {
                value: 3,
                message: localize('com_auth_name_min_length'),
              },
              maxLength: {
                value: 80,
                message: localize('com_auth_name_max_length'),
              },
            })}
            {renderInput('username', 'com_auth_username', 'text', {
              minLength: {
                value: 2,
                message: localize('com_auth_username_min_length'),
              },
              maxLength: {
                value: 80,
                message: localize('com_auth_username_max_length'),
              },
            })}
            {renderInput('email', 'com_auth_email', 'email', {
              required: localize('com_auth_email_required'),
              minLength: {
                value: 1,
                message: localize('com_auth_email_min_length'),
              },
              maxLength: {
                value: 120,
                message: localize('com_auth_email_max_length'),
              },
              pattern: {
                value: /\S+@\S+\.\S+/,
                message: localize('com_auth_email_pattern'),
              },
            })}
            {renderInput('password', 'com_auth_password', 'password', {
              required: localize('com_auth_password_required'),
              minLength: {
                value: 8,
                message: localize('com_auth_password_min_length'),
              },
              maxLength: {
                value: 128,
                message: localize('com_auth_password_max_length'),
              },
            })}
            {renderInput('confirm_password', 'com_auth_password_confirm', 'password', {
              validate: (value: string) =>
                value === password || localize('com_auth_password_not_match'),
            })}

<<<<<<< HEAD
            {/* Render Turnstile only if enabled in startupConfig */}
            {startupConfig?.turnstile && (
=======
            {startupConfig?.turnstile?.siteKey && (
>>>>>>> b64265e5
              <div className="my-4 flex justify-center">
                <Turnstile
                  siteKey={startupConfig.turnstile.siteKey}
                  options={{
                    ...startupConfig.turnstile.options,
                    theme: validTheme,
                  }}
                  onSuccess={(token) => setTurnstileToken(token)}
                  onError={() => setTurnstileToken(null)}
                  onExpire={() => setTurnstileToken(null)}
                />
              </div>
            )}

            <div className="mt-6">
              <button
                disabled={
                  Object.keys(errors).length > 0 ||
                  isSubmitting ||
<<<<<<< HEAD
                  (startupConfig?.turnstile ? !turnstileToken : false)
                }
                type="submit"
                aria-label="Submit registration"
                className="
                  w-full rounded-2xl bg-green-600 px-4 py-3 text-sm font-medium text-white
                  transition-colors hover:bg-green-700 focus:outline-none focus:ring-2
                  focus:ring-green-500 focus:ring-offset-2 disabled:opacity-50
                  disabled:hover:bg-green-600 dark:bg-green-600 dark:hover:bg-green-700
                "
=======
                  (requireCaptcha && !turnstileToken)
                }
                type="submit"
                aria-label="Submit registration"
                className="w-full rounded-2xl bg-green-600 px-4 py-3 text-sm font-medium text-white transition-colors hover:bg-green-700 focus:outline-none focus:ring-2 focus:ring-green-500 focus:ring-offset-2 disabled:opacity-50 disabled:hover:bg-green-600 dark:bg-green-600 dark:hover:bg-green-700"
>>>>>>> b64265e5
              >
                {isSubmitting ? <Spinner /> : localize('com_auth_continue')}
              </button>
            </div>
          </form>

          <p className="my-4 text-center text-sm font-light text-gray-700 dark:text-white">
            {localize('com_auth_already_have_account')}{' '}
            <a
              href="/login"
              aria-label="Login"
              className="inline-flex p-1 text-sm font-medium text-green-600 transition-colors hover:text-green-700 dark:text-green-400 dark:hover:text-green-300"
            >
              {localize('com_auth_login')}
            </a>
          </p>
        </>
      )}
    </>
  );
};

export default Registration;<|MERGE_RESOLUTION|>--- conflicted
+++ resolved
@@ -32,12 +32,10 @@
   const queryParams = new URLSearchParams(location.search);
   const token = queryParams.get('token');
   const validTheme = theme === 'dark' ? 'dark' : 'light';
-<<<<<<< HEAD
-=======
+
 
   // only require captcha if we have a siteKey
   const requireCaptcha = Boolean(startupConfig?.turnstile?.siteKey);
->>>>>>> b64265e5
 
   const registerUser = useRegisterUserMutation({
     onMutate: () => {
@@ -181,12 +179,8 @@
                 value === password || localize('com_auth_password_not_match'),
             })}
 
-<<<<<<< HEAD
-            {/* Render Turnstile only if enabled in startupConfig */}
-            {startupConfig?.turnstile && (
-=======
             {startupConfig?.turnstile?.siteKey && (
->>>>>>> b64265e5
+
               <div className="my-4 flex justify-center">
                 <Turnstile
                   siteKey={startupConfig.turnstile.siteKey}
@@ -206,24 +200,12 @@
                 disabled={
                   Object.keys(errors).length > 0 ||
                   isSubmitting ||
-<<<<<<< HEAD
-                  (startupConfig?.turnstile ? !turnstileToken : false)
-                }
-                type="submit"
-                aria-label="Submit registration"
-                className="
-                  w-full rounded-2xl bg-green-600 px-4 py-3 text-sm font-medium text-white
-                  transition-colors hover:bg-green-700 focus:outline-none focus:ring-2
-                  focus:ring-green-500 focus:ring-offset-2 disabled:opacity-50
-                  disabled:hover:bg-green-600 dark:bg-green-600 dark:hover:bg-green-700
-                "
-=======
+
                   (requireCaptcha && !turnstileToken)
                 }
                 type="submit"
                 aria-label="Submit registration"
                 className="w-full rounded-2xl bg-green-600 px-4 py-3 text-sm font-medium text-white transition-colors hover:bg-green-700 focus:outline-none focus:ring-2 focus:ring-green-500 focus:ring-offset-2 disabled:opacity-50 disabled:hover:bg-green-600 dark:bg-green-600 dark:hover:bg-green-700"
->>>>>>> b64265e5
               >
                 {isSubmitting ? <Spinner /> : localize('com_auth_continue')}
               </button>
